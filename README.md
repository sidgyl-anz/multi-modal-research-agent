# Multi-Modal Research Agent

This project is a versatile research and podcast generation workflow using LangGraph and Google's Gemini models. It  supports two main research approaches:
1.  **Topic-Only Research**: Performs web research on a given topic, optionally analyzes a YouTube video, synthesizes insights into a report, and can generate a podcast.
2.  **Topic, Company, and Leads Research**: Extends topic research to a specific company context, identifies key personnel (leads) within that company using both Gemini's advanced capabilities (including identifying potential buyers) and targeted Google Custom Search for LinkedIn profiles, then generates a comprehensive report and optional podcast.

The system leverages Gemini's native capabilities:

- 🎥 [Video understanding and native YouTube tool](https://developers.googleblog.com/en/gemini-2-5-video-understanding/): Integrated processing of YouTube videos
- 🔍 [Google search tool](https://developers.googleblog.com/en/gemini-2-5-thinking-model-updates/): Native Google Search tool integration with real-time web results
- 🎙️ [Multi-speaker text-to-speech](https://ai.google.dev/gemini-api/docs/speech-generation): Generate natural conversations with distinct speaker voices


## Quick Start

### Prerequisites

- Python 3.11+
- [uv](https://docs.astral.sh/uv/) package manager
- Google Gemini API key

### Setup

1. **Clone and navigate to the project**:


2. **Set up environment variables**:
```bash
cp .env.example .env
```
Edit `.env` and [add your Google Gemini API key](https://ai.google.dev/gemini-api/docs/api-key):
```bash
GEMINI_API_KEY=your_api_key_here

# Optional: For "Topic Company Leads" research using Google Custom Search Engine for LinkedIn profiles
GOOGLE_API_KEY_FOR_CSE=your_google_api_key_for_cse
GOOGLE_CSE_ID=your_google_cse_id

# Optional: For GCS upload of reports and podcasts (if not using local storage)
# GCS_BUCKET_NAME=your-gcs-bucket-name
# GOOGLE_APPLICATION_CREDENTIALS=/path/to/your/gcs_service_account_key.json
```
Ensure the environment variables are loaded into your session.

3. **Run the development server**:

```bash
# Install uv package manager
curl -LsSf https://astral.sh/uv/install.sh | sh
# Install dependencies and start the LangGraph server
uvx --refresh --from "langgraph-cli[inmem]" --with-editable . --python 3.11 langgraph dev --allow-blocking
```

4. **Access the application**:

LangGraph will open in your browser.

```bash
╦  ┌─┐┌┐┌┌─┐╔═╗┬─┐┌─┐┌─┐┬ ┬
║  ├─┤││││ ┬║ ╦├┬┘├─┤├─┘├─┤
╩═╝┴ ┴┘└┘└─┘╚═╝┴└─┴ ┴┴  ┴ ┴

- 🚀 API: http://127.0.0.1:2024
- 🎨 Studio UI: https://smith.langchain.com/studio/?baseUrl=http://127.0.0.1:2024
- 📚 API Docs: http://127.0.0.1:2024/docs
```

5. **Provide Input to the Agent**:
   The agent now accepts a JSON input with the following structure:
   ```json
   {
     "topic": "Your research topic (e.g., AI in healthcare)",
     "research_approach": "\"Topic Only\" OR \"Topic Company Leads\"",
     "company_name": "Name of the company (required if research_approach is 'Topic Company Leads')",
     "title_areas": ["List of job titles/areas to search for (e.g., 'VP of Engineering', 'Data Scientist'), required for 'Topic Company Leads'"],
     "video_url": "Optional YouTube URL for video analysis",
     "create_podcast": "true OR false (to generate a podcast)"
   }
   ```

   **Example 1: Topic Only Research**
   ```json
   {
     "topic": "The impact of quantum computing on cryptography",
     "research_approach": "Topic Only",
     "video_url": null,
     "create_podcast": false
   }
   ```

   **Example 2: Topic, Company, and Leads Research**
   ```json
   {
     "topic": "Application of generative AI in enterprise search solutions",
     "research_approach": "Topic Company Leads",
     "company_name": "Glean",
     "title_areas": ["Head of AI", "Chief Technology Officer", "Product Manager AI"],
     "video_url": "https://www.youtube.com/watch?v=your_video_id_here", // Optional
     "create_podcast": true
   }
   ```

<<<<<<< HEAD
<img width="1604" alt="Screenshot 2025-06-24 at 5 13 31 PM" src="https://github.com/user-attachments/assets/6407e802-8932-4cfb-bdf9-5af96050ee1f" />
*(Note: The screenshot shows the older UI; input will now be a single JSON object as described above.)*

Result:

[🔍 See the example report](./example/report/karpathy_os.md)

[▶️ Download the example podcast](./example/audio/karpathy_os.wav)

## Accessing the Agent via API

When the agent is served (e.g., using `langgraph dev`), it can be accessed via HTTP API endpoints. This is useful for programmatic interaction, such as from a separate frontend application (e.g., a React app).

The primary endpoint for running the research graph is:

-   **Endpoint:** `/invoke` (or `/graph_id/invoke` if a specific graph ID is targeted, e.g., `/research_agent/invoke`. The exact path might depend on your `langgraph.json` and server setup. Check the API server's startup logs or `/docs` for the precise URL, often `http://127.0.0.1:2024/invoke` for the default graph when using `langgraph dev`).
-   **Method:** `POST`
-   **Request Body:** A JSON object. The main input should be provided under an `"input"` key, matching the `ResearchStateInput` schema.
    ```json
    {
      "input": {
        "topic": "Topic to research",
        "research_approach": "Topic Only", // or "Topic Company Leads"
        "company_name": null, // or "Company Name" if approach is "Topic Company Leads"
        "title_areas": null, // or ["Title1", "Title2"] if approach is "Topic Company Leads"
        "video_url": null, // or "https://youtube_url.com"
        "create_podcast": false // or true
      }
      // Optionally, a "config" key can be added here for runtime configurations
      // "config": {"configurable": {"some_config_key": "value"}}
    }
    ```
    **Example Request (Topic Company Leads):**
    ```json
    {
      "input": {
        "topic": "AI in Enterprise Search",
        "research_approach": "Topic Company Leads",
        "company_name": "Coveo",
        "title_areas": ["VP of Engineering", "AI Research Lead"],
        "video_url": null,
        "create_podcast": true
      }
    }
    ```

-   **Response Body:** A JSON object, typically with an `"output"` key containing the results matching the `ResearchStateOutput` schema.
    ```json
    {
      "output": {
        "report": "Comprehensive markdown report text...",
        "identified_leads": [
          {
            "lead_name": "Jane Doe",
            "lead_title": "VP of Engineering",
            "lead_department": "Engineering",
            "linkedin_url": "https://linkedin.com/in/janedoe",
            "summary_of_relevance": "...",
            "named_buyers": [
              {"buyer_name": "John Smith", "buyer_title": "CTO", "buyer_rationale": "..."}
            ]
          }
        ],
        "linkedin_cse_contacts": [
          {"title": "Jane Doe - VP of Engineering at Coveo | LinkedIn", "link": "https://linkedin.com/in/janedoe", "snippet": "..."}
        ],
        "podcast_script": "Mike: Welcome to the show...\\nDr. Sarah: ...",
        "podcast_url": "https://storage.googleapis.com/your-bucket/podcasts/podcast_file.wav"
      }
      // Note: Some fields will be null if not generated (e.g., podcast fields if create_podcast was false,
      // or lead fields if research_approach was "Topic Only").
    }
    ```

-   **Example cURL Command:**
    ```bash
    curl -X POST http://127.0.0.1:2024/invoke \
    -H "Content-Type: application/json" \
    -d '{
      "input": {
        "topic": "AI in Enterprise Search",
        "research_approach": "Topic Company Leads",
        "company_name": "Coveo",
        "title_areas": ["VP of Engineering", "AI Research Lead"],
        "video_url": null,
        "create_podcast": false
      }
    }'
    ```

### Other Endpoints

-   **Streaming:** A `/stream` endpoint (e.g., `http://127.0.0.1:2024/stream`) may also be available for receiving intermediate outputs from the graph as Server-Sent Events (SSE). This is more complex to integrate but can provide a more responsive UI for long-running tasks.
-   **API Docs:** The LangGraph server typically provides OpenAPI (Swagger) documentation at its `/docs` path (e.g., `http://127.0.0.1:2024/docs`), where you can explore all available endpoints and schemas.

### CORS (Cross-Origin Resource Sharing)

If your React frontend is served from a different domain or port than the LangGraph API (e.g., React app on `http://localhost:3000` and API on `http://localhost:2024`), you will need to enable CORS on the LangGraph API server.
When using `langgraph dev`, you can often pass flags like `--cors-origins \"http://localhost:3000\"` (or your React app's URL). For production deployments, CORS policies would be configured at the API gateway or server level.

=======
>>>>>>> 73a04552
## Architecture

The system implements a LangGraph workflow with the following nodes:

The system implements a LangGraph workflow with conditional paths based on `research_approach`.

**Core Nodes:**
1.  **`search_research_node`**: (Topic Only path) Performs general web research on the topic.
2.  **`company_topic_research_node`**: (Topic Company Leads path) Researches the topic in the context of the specified company and gathers general company information.
3.  **`identify_leads_node`**: (Topic Company Leads path) Uses Gemini to identify detailed leads (name, title, department, relevance, named buyers) at the company.
4.  **`search_linkedin_via_cse_node`**: (Topic Company Leads path) Uses Google Custom Search Engine to find LinkedIn profiles matching the company and title areas.
5.  **`analyze_video_node`**: (Optional, both paths) Analyzes YouTube video content if a URL is provided.
6.  **`create_report_node`**: Synthesizes all gathered information (from topic research, company research, lead identification, CSE search, video analysis) into a comprehensive markdown report.
7.  **`create_podcast_node`**: (Optional, both paths) Generates a 2-speaker podcast discussion based on the synthesized research.

### Workflow Diagram (Simplified)

```mermaid
graph TD
    A[START] --> B{should_perform_company_research};
    B -- Topic Only --> C[search_research_node];
    B -- Topic Company Leads --> D[company_topic_research_node];
    D --> E[identify_leads_node];
    E --> F[search_linkedin_via_cse_node];
    C --> G{should_analyze_video};
    F --> G;
    G -- Yes --> H[analyze_video_node];
    G -- No --> I[create_report_node];
    H --> I;
    I --> J{should_create_podcast};
    J -- Yes --> K[create_podcast_node];
    J -- No --> L[END];
    K --> L;
```

### Output

The system's output varies based on the research approach and optional steps:

-   **`report`**: A comprehensive markdown string.
    -   For "Topic Only": Contains synthesized information from web search and optional video analysis.
    -   For "Topic Company Leads": Contains synthesized information from company-specific topic research, general company info, detailed leads from Gemini (including named buyers), LinkedIn contacts from CSE, and optional video analysis.
-   **`identified_leads`**: (Optional, for "Topic Company Leads" approach) A list of dictionaries, where each dictionary details a lead found by Gemini (name, title, department, relevance, LinkedIn URL, and associated named buyers).
-   **`linkedin_cse_contacts`**: (Optional, for "Topic Company Leads" approach) A list of dictionaries, where each dictionary contains `title`, `link`, and `snippet` for LinkedIn profiles found via Google CSE.
-   **`podcast_script`**: (Optional) Text script of the generated podcast.
-   **`podcast_url`**: (Optional) URL to the generated podcast audio file (if GCS is configured) or local filename.

## Configuration

The system supports runtime configuration through the `Configuration` class:

### Model Settings
- `search_model`: Model for general web search and company/topic research (default: "gemini-2.5-flash")
- `synthesis_model`: Model for report synthesis (default: "gemini-2.5-flash")
- `video_model`: Model for video analysis (default: "gemini-2.5-flash")
- `tts_model`: Model for text-to-speech (default: "gemini-2.5-flash-preview-tts")
- `lead_identification_model`: Model for detailed lead identification via Gemini (default: "gemini-1.5-pro-latest")

### Temperature Settings
- `search_temperature`: For web search queries (default: 0.0)
- `synthesis_temperature`: For report synthesis (default: 0.3)
- `podcast_script_temperature`: For creative podcast dialogue (default: 0.4)
- `lead_identification_temperature`: For structured lead data extraction (default: 0.2)

### TTS Settings
- `mike_voice`: Voice for interviewer (default: "Kore")
- `sarah_voice`: Voice for expert (default: "Puck")
- Audio format settings for output quality

## Project Structure

```
├── src/agent/
│   ├── state.py           # State definitions (input/output schemas)
│   ├── configuration.py   # Runtime configuration class
│   ├── utils.py          # Utility functions (TTS, report generation)
│   └── graph.py          # LangGraph workflow definition
├── langgraph.json        # LangGraph deployment configuration
├── pyproject.toml        # Python package configuration
└── .env                  # Environment variables
```

## Key Components

### State Management (`src/agent/state.py`)

-   **`ResearchStateInput`**: Defines the input to the workflow. Key fields include:
    -   `topic: str` (Mandatory)
    -   `research_approach: Literal["Topic Only", "Topic Company Leads"]` (Mandatory)
    -   `company_name: Optional[str]`
    -   `title_areas: Optional[List[str]]`
    -   `video_url: Optional[str]`
    -   `create_podcast: bool`
-   **`ResearchStateOutput`**: Defines the final output. Key fields include:
    -   `report: Optional[str]`
    -   `identified_leads: Optional[List[Dict]]` (Detailed leads from Gemini)
    -   `linkedin_cse_contacts: Optional[List[Dict]]` (Contacts from CSE LinkedIn search)
    -   `podcast_script: Optional[str]`
    -   `podcast_url: Optional[str]`
-   **`ResearchState`**: The complete internal state of the graph, including all inputs, intermediate results (e.g., `search_text`, `company_specific_topic_research_text`, `identified_leads_data`), and final outputs.

### Utility Functions (`src/agent/utils.py`)

-   **`display_gemini_response()`**: Processes and displays Gemini responses, including grounding metadata.
-   **`create_podcast_discussion()`**: Generates a scripted podcast dialogue and TTS audio.
-   **`create_research_report()`**: Synthesizes information from various research steps (topic, company, leads, video) into a comprehensive markdown report. Handles different content based on `research_approach`.
-   **`generate_company_topic_research_prompt()`**: Creates the prompt for researching a topic in relation to a specific company.
-   **`generate_lead_identification_prompt()`**: Creates the prompt for Gemini to identify detailed leads, including departments and named buyers.
-   **`parse_leads_from_gemini_response()`**: Parses structured JSON output from Gemini for lead data.
-   **`build_linkedin_cse_query()`**: Constructs a Google Custom Search query string for finding LinkedIn profiles.
-   **`fetch_linkedin_contacts_via_cse()`**: Executes a Google Custom Search API call and parses the results for LinkedIn contacts.
-   **`wave_file()`**: Saves audio data to WAV format.

## Deployment

The application is configured for deployment on:

- **Local Development**: Using LangGraph CLI with in-memory storage
- **LangGraph Platform**: Production deployment with persistent storage
- **Self-Hosted**: Using Docker containers

## Dependencies

Core dependencies managed via `pyproject.toml`:

- `langgraph>=0.2.6` - Workflow orchestration
- `google-genai` - Gemini API client
- `langchain>=0.3.19` - LangChain integrations
- `rich` - Enhanced terminal output
- `python-dotenv` - Environment management<|MERGE_RESOLUTION|>--- conflicted
+++ resolved
@@ -100,17 +100,7 @@
    }
    ```
 
-<<<<<<< HEAD
-<img width="1604" alt="Screenshot 2025-06-24 at 5 13 31 PM" src="https://github.com/user-attachments/assets/6407e802-8932-4cfb-bdf9-5af96050ee1f" />
-*(Note: The screenshot shows the older UI; input will now be a single JSON object as described above.)*
-
-Result:
-
-[🔍 See the example report](./example/report/karpathy_os.md)
-
-[▶️ Download the example podcast](./example/audio/karpathy_os.wav)
-
-## Accessing the Agent via API
+
 
 When the agent is served (e.g., using `langgraph dev`), it can be accessed via HTTP API endpoints. This is useful for programmatic interaction, such as from a separate frontend application (e.g., a React app).
 
@@ -201,8 +191,7 @@
 If your React frontend is served from a different domain or port than the LangGraph API (e.g., React app on `http://localhost:3000` and API on `http://localhost:2024`), you will need to enable CORS on the LangGraph API server.
 When using `langgraph dev`, you can often pass flags like `--cors-origins \"http://localhost:3000\"` (or your React app's URL). For production deployments, CORS policies would be configured at the API gateway or server level.
 
-=======
->>>>>>> 73a04552
+
 ## Architecture
 
 The system implements a LangGraph workflow with the following nodes:
